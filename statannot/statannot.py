# from matplotlib.text import Text
import matplotlib.pyplot as plt
from matplotlib import lines
import matplotlib.transforms as mtransforms
from matplotlib.font_manager import FontProperties
import numpy as np
import pandas as pd
import seaborn as sns
from seaborn.utils import remove_na

from scipy import stats

DEFAULT = object()


def stat_test(box_data1, box_data2, test, **stats_params):
    test_short_name = ''
    pval = None
    formatted_output = None
    if test == 'Levene':
        stat, pval = stats.levene(box_data1, box_data2, **stats_params)
        test_short_name = 'levene'
        formatted_output = ("Levene test of variance, "
                            "P_val={:.3e} stat={:.3e}").format(pval, stat)
    elif test == 'Mann-Whitney':
        u_stat, pval = stats.mannwhitneyu(
            box_data1, box_data2, alternative='two-sided', **stats_params)
        test_short_name = 'M.W.W.'
        formatted_output = ("Mann-Whitney-Wilcoxon test two-sided "
                            "P_val={:.3e} U_stat={:.3e}").format(pval, u_stat)
    elif test == 'Mann-Whitney-gt':
        u_stat, pval = stats.mannwhitneyu(
            box_data1, box_data2, alternative='greater', **stats_params)
        test_short_name = 'M.W.W.'
        formatted_output = ("Mann-Whitney-Wilcoxon test greater "
                            "P_val={:.3e} U_stat={:.3e}").format(pval, u_stat)
    elif test == 'Mann-Whitney-ls':
        u_stat, pval = stats.mannwhitneyu(
            box_data1, box_data2, alternative='less', **stats_params)
        test_short_name = 'M.W.W.'
        formatted_output = ("Mann-Whitney-Wilcoxon test smaller "
                            "P_val={:.3e} U_stat={:.3e}").format(pval, u_stat)
    elif test == 't-test_ind':
        stat, pval = stats.ttest_ind(a=box_data1, b=box_data2, **stats_params)
        test_short_name = 't-test_ind'
        formatted_output = ("t-test independent samples, "
                            "P_val={:.3e} stat={:.3e}").format(pval, stat)
    elif test == 't-test_welch':
        stat, pval = stats.ttest_ind(
            a=box_data1, b=box_data2, equal_var=False, **stats_params)
        test_short_name = 't-test_welch'
        formatted_output = ("Welch's t-test independent samples, "
                            "P_val={:.3e} stat={:.3e}").format(pval, stat)
    elif test == 't-test_paired':
        stat, pval = stats.ttest_rel(a=box_data1, b=box_data2, **stats_params)
        test_short_name = 't-test_rel'
        formatted_output = ("t-test paired samples, "
                            "P_val={:.3e} stat={:.3e}").format(pval, stat)
    elif test == 'Wilcoxon':
        if "zero_method" in stats_params.keys():
            zero_method = stats_params["zero_method"]
            del stats_params["zero_method"]
        else:
            zero_method = len(box_data1) <= 20 and "pratt" or "wilcox"
        print("Using zero_method ", zero_method)
        stat, pval = stats.wilcoxon(
            box_data1, box_data2, zero_method=zero_method, **stats_params)
        test_short_name = 'Wilcoxon'
        formatted_output = ("Wilcoxon test (paired samples), "
                            "P_val={:.3e} stat={:.3e}").format(pval, stat)
    elif test == 'Kruskal':
        stat, pval = stats.kruskal(box_data1, box_data2, **stats_params)
        test_short_name = 'Kruskal'
        formatted_output = ("Kruskal-Wallis paired samples, "
                            "P_val={:.3e} stat={:.3e}").format(pval, stat)
    return pval, formatted_output, test_short_name


def pval_annotation_text(x, pvalue_thresholds):
    single_value = False
    if type(x) is np.array:
        x1 = x
    else:
        x1 = np.array([x])
        single_value = True
    # Sort the threshold array
    pvalue_thresholds = pd.DataFrame(pvalue_thresholds).sort_values(by=0, ascending=False).values
    x_annot = pd.Series(["" for _ in range(len(x1))])
    for i in range(0, len(pvalue_thresholds)):
        if i < len(pvalue_thresholds)-1:
            condition = (x1 <= pvalue_thresholds[i][0]) & (pvalue_thresholds[i+1][0] < x1)
            x_annot[condition] = pvalue_thresholds[i][1]
        else:
            condition = x1 < pvalue_thresholds[i][0]
            x_annot[condition] = pvalue_thresholds[i][1]

    return x_annot if not single_value else x_annot.iloc[0]


def simple_text(pval, pvalue_format, pvalue_thresholds, test_short_name=None):
    """
    Generates simple text for test name and pvalue
    :param pval: pvalue
    :param pvalue_format: format string for pvalue
    :param test_short_name: Short name of test to show
    :param pvalue_thresholds: String to display per pvalue range
    :return: simple annotation
    """
    # Sort thresholds
    thresholds = sorted(pvalue_thresholds, key=lambda x: x[0])

    # Test name if passed
    text = test_short_name and test_short_name + " " or ""

    for threshold in thresholds:
        if pval < threshold[0]:
            pval_text = "p ≤ {}".format(threshold[1])
            break
    else:
        pval_text = "p = {}".format(pvalue_format).format(pval)

    return text + pval_text


def add_stat_annotation(ax,
                        data=None, x=None, y=None, hue=None, order=None,
                        hue_order=None, box_pairs=None,
                        perform_stat_test=True,
                        pvalues=None, test_short_name=None,
                        test=None, text_format='star', pvalue_format_string=DEFAULT,
                        text_annot_custom=None,
                        loc='inside', show_test_name=True,
                        pvalue_thresholds=DEFAULT, stats_params=dict(),
                        use_fixed_offset=False, line_offset_to_box=None,
                        line_offset=None, line_height=0.02, text_offset=1,
                        stack=True, color='0.2', linewidth=1.5,
                        fontsize='medium', verbose=1):
    """
    Optionally computes statistical test between pairs of data series, and add statistical annotation on top
    of the boxes. Uses the same exact arguments `data`, `x`, `y`, `hue`, `order`,
    `hue_order` as the seaborn boxplot function.

    This function works in one of the two following modes:
    a) `perform_stat_test` is True: statistical test as given by argument `test` is performed.
    b) `perform_stat_test` is False: no statistical test is performed, list of custom p-values `pvalues` are
       used for each pair of boxes. The `test_short_name` argument is then used as the name of the
       custom statistical test.

    :param line_height: in axes fraction coordinates
    :param text_offset: in points
    :param box_pairs: can be of either form: For non-grouped boxplot: `[(cat1, cat2), (cat3, cat4)]`. For boxplot grouped by hue: `[((cat1, hue1), (cat2, hue2)), ((cat3, hue3), (cat4, hue4))]`
    :param pvalue_format_string: defaults to `"{.3e}"`
    :param pvalue_thresholds: list of lists, or tuples. Default is: For "star" text_format: `[[1e-4, "****"], [1e-3, "***"], [1e-2, "**"], [0.05, "*"], [1, "ns"]]`. For "simple" text_format : `[[1e-5, "1e-5"], [1e-4, "1e-4"], [1e-3, "0.001"], [1e-2, "0.01"]]`
    :param pvalues: list of p-values for each box pair comparison.
    """

    def find_x_position_box(box_plotter, boxName):
        """
        boxName can be either a name "cat" or a tuple ("cat", "hue")
        """
        if box_plotter.plot_hues is None:
            cat = boxName
            hue_offset = 0
        else:
            cat = boxName[0]
            hue = boxName[1]
            hue_offset = box_plotter.hue_offsets[
                box_plotter.hue_names.index(hue)]

        group_pos = box_plotter.group_names.index(cat)
        box_pos = group_pos + hue_offset
        return box_pos

    def get_box_data(box_plotter, boxName):
        """
        boxName can be either a name "cat" or a tuple ("cat", "hue")

        Here we really have to duplicate seaborn code, because there is not
        direct access to the box_data in the BoxPlotter class.
        """
        cat = box_plotter.plot_hues is None and boxName or boxName[0]

        index = box_plotter.group_names.index(cat)
        group_data = box_plotter.plot_data[index]

        if box_plotter.plot_hues is None:
            # Draw a single box or a set of boxes
            # with a single level of grouping
            box_data = remove_na(group_data)
        else:
            hue_level = boxName[1]
            hue_mask = box_plotter.plot_hues[index] == hue_level
            box_data = remove_na(group_data[hue_mask])

        return box_data

    # Set default values if necessary
    if pvalue_format_string is DEFAULT:
        pvalue_format_string = '{:.3e}'
        simple_format_string = '{:.2f}'
    else:
        simple_format_string = pvalue_format_string

    if pvalue_thresholds is DEFAULT:
        if text_format == "star":
            pvalue_thresholds = [[1e-4, "****"], [1e-3, "***"],
                                 [1e-2, "**"], [0.05, "*"], [1, "ns"]]
        else:
            pvalue_thresholds = [[1e-5, "1e-5"], [1e-4, "1e-4"],
                                 [1e-3, "0.001"], [1e-2, "0.01"]]

    fig = plt.gcf()

<<<<<<< HEAD
    if perform_stat_test:
        if test is None:
            raise ValueError("If `perform_stat_test` is True, `test` must be specified.")
        if pvalues is not None or test_short_name is not None:
            raise ValueError("If `perform_stat_test` is True, custom `pvalues` "
                             "or `test_short_name` must be `None`.")
        valid_list = ['t-test_ind', 't-test_welch', 't-test_paired',
                      'Mann-Whitney', 'Mann-Whitney-gt', 'Mann-Whitney-ls',
                      'Levene', 'Wilcoxon', 'Kruskal']
        if test not in valid_list:
            raise ValueError("test value should be one of the following: {}."
                             .format(', '.join(valid_list)))
    else:
        if pvalues is None:
            raise ValueError("If `perform_stat_test` is False, custom `pvalues` must be specified.")
        if test is not None:
            raise ValueError("If `perform_stat_test` is False, `test` must be None.")
        if len(pvalues) != len(box_pairs):
            raise ValueError("`pvalues` should be of the same length as `box_pairs`.")
=======
    # Validate arguments
>>>>>>> d217b380
    valid_list = ['inside', 'outside']
    if loc not in valid_list:
        raise ValueError("loc value should be one of the following: {}."
                         .format(', '.join(valid_list)))
    valid_list = ['full', 'simple', 'star']
    if text_format not in valid_list:
        raise ValueError("text_format value should be one of the following: {}."
                         .format(', '.join(valid_list)))

    if verbose >= 1 and text_format == 'star':
        print("pvalue annotation legend:")
        pvalue_thresholds = pd.DataFrame(pvalue_thresholds).sort_values(by=0, ascending=False).values
        for i in range(0, len(pvalue_thresholds)):
            if i < len(pvalue_thresholds)-1:
                print('{}: {:.2e} < p <= {:.2e}'.format(pvalue_thresholds[i][1],
                                                        pvalue_thresholds[i+1][0],
                                                        pvalue_thresholds[i][0]))
            else:
                print('{}: p <= {:.2e}'.format(pvalue_thresholds[i][1], pvalue_thresholds[i][0]))
        print()

    ylim = ax.get_ylim()
    yrange = ylim[1] - ylim[0]

    if line_offset is None:
        if loc == 'inside':
            line_offset = 0.05
            if line_offset_to_box is None:
                line_offset_to_box = 0.06
        # 'outside', see valid_list
        else:
            line_offset = 0.03
            if line_offset_to_box is None:
                line_offset_to_box = line_offset
    else:
        if loc == 'inside':
            if line_offset_to_box is None:
                line_offset_to_box = 0.06
        # 'outside', see valid_list
        else:
            line_offset_to_box = line_offset
    y_offset = line_offset*yrange
    y_offset_to_box = line_offset_to_box*yrange

    # Create the same BoxPlotter object as seaborn's boxplot
    box_plotter = sns.categorical._BoxPlotter(
        x, y, hue, data, order, hue_order, orient=None, width=.8, color=None,
        palette=None, saturation=.75, dodge=True, fliersize=5, linewidth=None)

    # Build the list of box data structures with the x and ymax positions
    group_names = box_plotter.group_names
    hue_names = box_plotter.hue_names
    if box_plotter.plot_hues is None:
        box_names = group_names
        labels = box_names
    else:
        box_names = [(group_name, hue_name) for group_name in group_names for hue_name in hue_names]
        labels = ['{}_{}'.format(group_name, hue_name) for (group_name, hue_name) in box_names]
    
    box_structs = [{'box':box_names[i],
                    'label':labels[i],
                    'x':find_x_position_box(box_plotter, box_names[i]),
                    'box_data':get_box_data(box_plotter, box_names[i]),
                    'ymax':max(get_box_data(box_plotter, box_names[i]))}
                   for i in range(len(box_names))]
    box_structs = sorted(box_structs, key=lambda x: x['x'])
    # Add the index position in the list of boxes along the x axis
    box_structs = [dict(box_struct, xi=i) for i, box_struct in enumerate(box_structs)]
    box_structs_dic = {box_struct['box']:box_struct for box_struct in box_structs}

    # Build the list of box data structure pairs
    box_struct_pairs = []
    for box1, box2 in box_pairs:

        valid = box1 in box_names and box2 in box_names
        if not valid:
            raise ValueError("box_pairs contains an invalid box pair.")
            pass
        box_struct1 = box_structs_dic[box1]
        box_struct2 = box_structs_dic[box2]
        box_struct_pairs.append((box_struct1, box_struct2))

    # First draw the annotation for the shortest x distance, in order to reduce overlapping
    # between annotations
    box_struct_pairs = sorted(box_struct_pairs, key=lambda x: abs(x[1]['x'] - x[0]['x']))

    # Build array that contains the x and y_max position of the highest annotation at
    # a given x position, and also keeps track of the number of stacked annotations.
    # This array will be updated when a new annotation is drawn.
    y_stack_arr = np.array([[box_struct['x'] for box_struct in box_structs],
                            [box_struct['ymax'] for box_struct in box_structs],
                            [0 for i in range(len(box_structs))]])
    ann_list = []
    test_result_list = []
    ymaxs = []
    y_stack = []

<<<<<<< HEAD
    for i_pair, (box1, box2) in enumerate(box_pairs):
        group_names = box_plotter.group_names
        hue_names = box_plotter.hue_names
        if box_plotter.plot_hues is None:
            cat1 = box1
            cat2 = box2
            label1 = '{}'.format(cat1)
            label2 = '{}'.format(cat2)
            valid = cat1 in group_names and cat2 in group_names
        else:
            cat1 = box1[0]
            hue1 = box1[1]
            cat2 = box2[0]
            hue2 = box2[1]
            label1 = '{}_{}'.format(cat1, hue1)
            label2 = '{}_{}'.format(cat2, hue2)
            valid = (cat1 in group_names and cat2 in group_names and
                     hue1 in hue_names and hue2 in hue_names)

        if valid:
            # Get position of boxes
            x1 = find_x_position_box(box_plotter, box1)
            x2 = find_x_position_box(box_plotter, box2)
            box_data1 = get_box_data(box_plotter, box1)
            box_data2 = get_box_data(box_plotter, box2)
            ymax1 = box_data1.max()
            ymax2 = box_data2.max()

            if perform_stat_test:
                pval, formatted_output, test_short_name = stat_test(box_data1, box_data2, test, **stats_params)
            else:
                test_short_name = test_short_name if test_short_name is not None else ''
                pval = pvalues[i_pair]
                formatted_output = ("Custom statistical test, {}, P_val={:.3e}"
                                    .format(test_short_name, pval))

            test_result_list.append({'pvalue': pval, 'test_short_name': test_short_name,
                                     'formatted_output': formatted_output, 'box1': box1,
                                     'box2': box2})
            if verbose >= 1:
                print("{} v.s. {}: {}".format(label1, label2, formatted_output))

            if text_format == 'full':
                text = "{} p = {}".format('{}', pvalue_format_string).format(test_short_name, pval)
            elif text_format is None:
                text = None
            elif text_format is 'star':
                text = pval_annotation_text(pval, pvalue_thresholds)
            # 'simple', see valid_list
            else:
                test_short_name = show_test_name and test_short_name or ""
                text = simple_text(pval, simple_format_string, pvalue_thresholds, test_short_name)
=======
    for box_struct1, box_struct2 in box_struct_pairs:

        box1 = box_struct1['box']
        box2 = box_struct2['box']
        label1 = box_struct1['label']
        label2 = box_struct2['label']
        box_data1 = box_struct1['box_data']
        box_data2 = box_struct2['box_data']
        x1 = box_struct1['x']
        x2 = box_struct2['x']
        xi1 = box_struct1['xi']
        xi2 = box_struct2['xi']
        ymax1 = box_struct1['ymax']
        ymax2 = box_struct2['ymax']
        # Find y maximum for all the y_stacks *in between* the box1 and the box2
        i_ymax_in_range_x1_x2 = xi1 + np.argmax(y_stack_arr[1, np.where((x1 <= y_stack_arr[0, :]) &
                                                                        (y_stack_arr[0, :] <= x2))])
        ymax_in_range_x1_x2 = y_stack_arr[1, i_ymax_in_range_x1_x2]

        pval, formatted_output, test_short_name = stat_test(box_data1, box_data2, test, **stats_params)
        test_result_list.append({'pvalue': pval, 'test_short_name': test_short_name,
                                 'formatted_output': formatted_output, 'box1': box1,
                                 'box2': box2})
        if verbose >= 1:
            print("{} v.s. {}: {}".format(label1, label2, formatted_output))

        if text_format == 'full':
            text = "{} p = {}".format('{}', pvalue_format_string).format(test_short_name, pval)
        elif text_format is None:
            text = None
        elif text_format is 'star':
            text = pval_annotation_text(pval, pvalue_thresholds)
        # 'simple', see valid_list
        else:
            test_short_name = show_test_name and test_short_name or ""
            text = simple_text(pval, simple_format_string, pvalue_thresholds, test_short_name)
>>>>>>> d217b380

        if loc == 'inside':
            yref = ymax_in_range_x1_x2
        # 'outside', see valid_list
        else:
            yref = ylim[1]

        yref2 = yref

        # Choose the best offset depending on wether there is an annotation below
        # at the x position where the stack is the highest
        if y_stack_arr[2, i_ymax_in_range_x1_x2] == 0:
            # there is only a box below
            offset = y_offset_to_box
        else:
            # there is an annotation below
            offset = y_offset
        y = yref2 + offset
        h = line_height*yrange
        line_x, line_y = [x1, x1, x2, x2], [y, y + h, y + h, y]
        if loc == 'inside':
            ax.plot(line_x, line_y, lw=linewidth, c=color)
        elif loc == 'outside':
            line = lines.Line2D(
                line_x, line_y, lw=linewidth, c=color,
                transform=ax.transData)
            line.set_clip_on(False)
            ax.add_line(line)

        ax.set_ylim((ylim[0], 1.1*(y + h)))

        if text is not None:
            ann = ax.annotate(
                text, xy=(np.mean([x1, x2]), y + h),
                xytext=(0, text_offset), textcoords='offset points',
                xycoords='data', ha='center', va='bottom',
                fontsize=fontsize, clip_on=False, annotation_clip=False)
            ann_list.append(ann)

            plt.draw()
            y_top_annot = None
            got_mpl_error = False
            if not use_fixed_offset:
                try:
                    bbox = ann.get_window_extent()
                    bbox_data = bbox.transformed(ax.transData.inverted())
                    y_top_annot = bbox_data.ymax
                except RuntimeError:
                    got_mpl_error = True

            if use_fixed_offset or got_mpl_error:
                if verbose >= 1:
                    print("Warning: cannot get the text bounding box. "
                          "Falling back to a fixed y offset. "
                          "Layout may be not optimal.")
                # We will apply a fixed offset in points,
                # based on the font size of the annotation.
                fontsize_points = FontProperties(size='medium').get_size_in_points()
                offset_trans = mtransforms.offset_copy(
                    ax.transData, fig=fig, x=0,
                    y=1.0*fontsize_points + text_offset, units='points')
                y_top_display = offset_trans.transform((0, y + h))
                y_top_annot = ax.transData.inverted().transform(y_top_display)[1]
        else:
            y_top_annot = y + h

        y_stack.append(y_top_annot)
        ymaxs.append(max(y_stack))
        # Fill the highest y position of the annotation into the y_stack array
        # for all positions in the range x1 to x2
        y_stack_arr[1, (x1 <= y_stack_arr[0, :]) & (y_stack_arr[0, :] <= x2)] = y_top_annot
        # Add 1 to the counter of annotations in the y_stack array
        y_stack_arr[2, xi1:xi2 + 1] = y_stack_arr[2, xi1:xi2 + 1] + 1

    y_stack_max = max(ymaxs)
    if loc == 'inside':
        ax.set_ylim((ylim[0], 1.03*y_stack_max))
    elif loc == 'outside':
        ax.set_ylim((ylim[0], ylim[1]))

    return ax, test_result_list<|MERGE_RESOLUTION|>--- conflicted
+++ resolved
@@ -211,7 +211,7 @@
 
     fig = plt.gcf()
 
-<<<<<<< HEAD
+    # Validate arguments
     if perform_stat_test:
         if test is None:
             raise ValueError("If `perform_stat_test` is True, `test` must be specified.")
@@ -231,9 +231,7 @@
             raise ValueError("If `perform_stat_test` is False, `test` must be None.")
         if len(pvalues) != len(box_pairs):
             raise ValueError("`pvalues` should be of the same length as `box_pairs`.")
-=======
-    # Validate arguments
->>>>>>> d217b380
+    
     valid_list = ['inside', 'outside']
     if loc not in valid_list:
         raise ValueError("loc value should be one of the following: {}."
@@ -331,60 +329,6 @@
     ymaxs = []
     y_stack = []
 
-<<<<<<< HEAD
-    for i_pair, (box1, box2) in enumerate(box_pairs):
-        group_names = box_plotter.group_names
-        hue_names = box_plotter.hue_names
-        if box_plotter.plot_hues is None:
-            cat1 = box1
-            cat2 = box2
-            label1 = '{}'.format(cat1)
-            label2 = '{}'.format(cat2)
-            valid = cat1 in group_names and cat2 in group_names
-        else:
-            cat1 = box1[0]
-            hue1 = box1[1]
-            cat2 = box2[0]
-            hue2 = box2[1]
-            label1 = '{}_{}'.format(cat1, hue1)
-            label2 = '{}_{}'.format(cat2, hue2)
-            valid = (cat1 in group_names and cat2 in group_names and
-                     hue1 in hue_names and hue2 in hue_names)
-
-        if valid:
-            # Get position of boxes
-            x1 = find_x_position_box(box_plotter, box1)
-            x2 = find_x_position_box(box_plotter, box2)
-            box_data1 = get_box_data(box_plotter, box1)
-            box_data2 = get_box_data(box_plotter, box2)
-            ymax1 = box_data1.max()
-            ymax2 = box_data2.max()
-
-            if perform_stat_test:
-                pval, formatted_output, test_short_name = stat_test(box_data1, box_data2, test, **stats_params)
-            else:
-                test_short_name = test_short_name if test_short_name is not None else ''
-                pval = pvalues[i_pair]
-                formatted_output = ("Custom statistical test, {}, P_val={:.3e}"
-                                    .format(test_short_name, pval))
-
-            test_result_list.append({'pvalue': pval, 'test_short_name': test_short_name,
-                                     'formatted_output': formatted_output, 'box1': box1,
-                                     'box2': box2})
-            if verbose >= 1:
-                print("{} v.s. {}: {}".format(label1, label2, formatted_output))
-
-            if text_format == 'full':
-                text = "{} p = {}".format('{}', pvalue_format_string).format(test_short_name, pval)
-            elif text_format is None:
-                text = None
-            elif text_format is 'star':
-                text = pval_annotation_text(pval, pvalue_thresholds)
-            # 'simple', see valid_list
-            else:
-                test_short_name = show_test_name and test_short_name or ""
-                text = simple_text(pval, simple_format_string, pvalue_thresholds, test_short_name)
-=======
     for box_struct1, box_struct2 in box_struct_pairs:
 
         box1 = box_struct1['box']
@@ -404,7 +348,15 @@
                                                                         (y_stack_arr[0, :] <= x2))])
         ymax_in_range_x1_x2 = y_stack_arr[1, i_ymax_in_range_x1_x2]
 
-        pval, formatted_output, test_short_name = stat_test(box_data1, box_data2, test, **stats_params)
+        if perform_stat_test:
+            pval, formatted_output, test_short_name = stat_test(box_data1, box_data2, test, **stats_params)
+        else:
+            test_short_name = test_short_name if test_short_name is not None else ''
+            ######### WE HAVE HERE TO CORRECT FOR THE ORDER OF THE PAIRS!!!!!
+            pval = pvalues[i_pair]
+            formatted_output = ("Custom statistical test, {}, P_val={:.3e}"
+                                .format(test_short_name, pval))
+        
         test_result_list.append({'pvalue': pval, 'test_short_name': test_short_name,
                                  'formatted_output': formatted_output, 'box1': box1,
                                  'box2': box2})
@@ -421,7 +373,6 @@
         else:
             test_short_name = show_test_name and test_short_name or ""
             text = simple_text(pval, simple_format_string, pvalue_thresholds, test_short_name)
->>>>>>> d217b380
 
         if loc == 'inside':
             yref = ymax_in_range_x1_x2
